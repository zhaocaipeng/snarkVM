--- conflicted
+++ resolved
@@ -23,16 +23,11 @@
 pub mod devnet;
 pub use devnet::*;
 
-<<<<<<< HEAD
 pub mod merkle_path;
 pub use merkle_path::*;
 
-pub mod poseidon;
-pub use poseidon::*;
-=======
 pub mod traits;
 pub use traits::*;
->>>>>>> 74de721b
 
 use snarkvm_circuits_types::{environment::Environment, Field, Group, Scalar};
 
