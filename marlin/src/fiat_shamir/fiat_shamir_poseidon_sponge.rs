--- conflicted
+++ resolved
@@ -21,187 +21,13 @@
 // ([COS20]: https://eprint.iacr.org/2019/1076) with small syntax changes.
 //
 
-<<<<<<< HEAD
-use crate::fiat_shamir::AlgebraicSponge;
-=======
 use crate::{fiat_shamir::AlgebraicSponge, Vec};
 use snarkvm_algorithms::crypto_hash::{CryptographicSponge, PoseidonDefaultParametersField};
->>>>>>> 56d266ab
 use snarkvm_fields::PrimeField;
 
 use snarkvm_utilities::sync::Arc;
 
 /// The sponge for Poseidon
-<<<<<<< HEAD
-pub struct PoseidonSponge<F: PrimeField> {
-    /// Number of rounds in a full-round operation
-    pub(super) full_rounds: u32,
-    /// number of rounds in a partial-round operation
-    pub(super) partial_rounds: u32,
-    /// Exponent used in S-boxes
-    pub(super) alpha: u64,
-    /// Additive Round keys. These are added before each MDS matrix application to make it an affine shift.
-    /// They are indexed by ark[round_num][state_element_index]
-    pub(super) ark: Vec<Vec<F>>,
-    /// Maximally Distance Separating Matrix.
-    pub(super) mds: Vec<Vec<F>>,
-
-    /// The sponge's state
-    pub(super) state: Vec<F>,
-    /// The rate
-    pub(super) rate: usize,
-    /// The capacity
-    pub(super) capacity: usize,
-    /// The mode
-    pub(super) mode: PoseidonSpongeState,
-}
-
-impl<F: PrimeField> PoseidonSponge<F> {
-    fn apply_s_box(&self, state: &mut [F], is_full_round: bool) {
-        // Full rounds apply the S Box (x^alpha) to every element of state
-        if is_full_round {
-            for elem in state {
-                *elem = elem.pow(&[self.alpha]);
-            }
-        }
-        // Partial rounds apply the S Box (x^alpha) to just the final element of state
-        else {
-            state[state.len() - 1] = state[state.len() - 1].pow(&[self.alpha]);
-        }
-    }
-
-    fn apply_ark(&self, state: &mut [F], round_number: usize) {
-        for (i, state_elem) in state.iter_mut().enumerate() {
-            state_elem.add_assign(self.ark[round_number][i]);
-        }
-    }
-
-    fn apply_mds(&self, state: &mut [F]) {
-        let mut new_state = Vec::new();
-        for i in 0..state.len() {
-            let mut cur = F::zero();
-            for (j, state_elem) in state.iter().enumerate() {
-                let term = state_elem.mul(&self.mds[i][j]);
-                cur.add_assign(term);
-            }
-            new_state.push(cur);
-        }
-        state.clone_from_slice(&new_state[..state.len()])
-    }
-
-    fn permute(&mut self) {
-        let full_rounds_over_2 = self.full_rounds / 2;
-        let mut state = self.state.clone();
-        for i in 0..full_rounds_over_2 {
-            self.apply_ark(&mut state, i as usize);
-            self.apply_s_box(&mut state, true);
-            self.apply_mds(&mut state);
-        }
-
-        for i in full_rounds_over_2..(full_rounds_over_2 + self.partial_rounds) {
-            self.apply_ark(&mut state, i as usize);
-            self.apply_s_box(&mut state, false);
-            self.apply_mds(&mut state);
-        }
-
-        for i in (full_rounds_over_2 + self.partial_rounds)..(self.partial_rounds + self.full_rounds) {
-            self.apply_ark(&mut state, i as usize);
-            self.apply_s_box(&mut state, true);
-            self.apply_mds(&mut state);
-        }
-        self.state = state;
-    }
-
-    // Absorbs everything in elements, this does not end in an absorbtion.
-    fn absorb_internal(&mut self, rate_start_index: usize, elements: &[F]) {
-        // if we can finish in this call
-        if rate_start_index + elements.len() <= self.rate {
-            for (i, element) in elements.iter().enumerate() {
-                self.state[i + rate_start_index] += element;
-            }
-            self.mode = PoseidonSpongeState::Absorbing {
-                next_absorb_index: rate_start_index + elements.len(),
-            };
-
-            return;
-        }
-        // otherwise absorb (rate - rate_start_index) elements
-        let num_elements_absorbed = self.rate - rate_start_index;
-        for (i, element) in elements.iter().enumerate().take(num_elements_absorbed) {
-            self.state[i + rate_start_index] += element;
-        }
-        self.permute();
-        // Tail recurse, with the input elements being truncated by num elements absorbed
-        self.absorb_internal(0, &elements[num_elements_absorbed..]);
-    }
-
-    // Squeeze |output| many elements. This does not end in a squeeze
-    fn squeeze_internal(&mut self, rate_start_index: usize, output: &mut [F]) {
-        // if we can finish in this call
-        if rate_start_index + output.len() <= self.rate {
-            output.clone_from_slice(&self.state[rate_start_index..(output.len() + rate_start_index)]);
-            self.mode = PoseidonSpongeState::Squeezing {
-                next_squeeze_index: rate_start_index + output.len(),
-            };
-            return;
-        }
-        // otherwise squeeze (rate - rate_start_index) elements
-        let num_elements_squeezed = self.rate - rate_start_index;
-        output[..num_elements_squeezed]
-            .clone_from_slice(&self.state[rate_start_index..(num_elements_squeezed + rate_start_index)]);
-
-        // Unless we are done with squeezing in this call, permute.
-        if output.len() != self.rate {
-            self.permute();
-        }
-        // Tail recurse, with the correct change to indices in output happening due to changing the slice
-        self.squeeze_internal(0, &mut output[num_elements_squeezed..]);
-    }
-}
-
-impl<F: PrimeField> AlgebraicSponge<F> for PoseidonSponge<F> {
-    fn new() -> Self {
-        // Requires F to be Alt_Bn128Fr
-        let full_rounds = 8;
-        let partial_rounds = 31;
-        let alpha = 17;
-
-        let mds = vec![
-            vec![F::one(), F::zero(), F::one()],
-            vec![F::one(), F::one(), F::zero()],
-            vec![F::zero(), F::one(), F::one()],
-        ];
-
-        let mut ark = Vec::new();
-        let mut ark_rng = rand_chacha::ChaChaRng::seed_from_u64(123456789u64);
-
-        for _ in 0..(full_rounds + partial_rounds) {
-            let mut res = Vec::new();
-
-            for _ in 0..3 {
-                res.push(F::rand(&mut ark_rng));
-            }
-            ark.push(res);
-        }
-
-        let rate = 2;
-        let capacity = 1;
-        let state = vec![F::zero(); rate + capacity];
-        let mode = PoseidonSpongeState::Absorbing { next_absorb_index: 0 };
-
-        PoseidonSponge {
-            full_rounds,
-            partial_rounds,
-            alpha,
-            ark,
-            mds,
-
-            state,
-            rate,
-            capacity,
-            mode,
-        }
-=======
 #[derive(Clone, Debug)]
 pub struct PoseidonSponge<F: PrimeField + PoseidonDefaultParametersField> {
     /// The actual sponge element
@@ -213,7 +39,6 @@
         let params = Arc::new(F::get_default_poseidon_parameters(6, false).unwrap());
         let sponge = snarkvm_algorithms::crypto_hash::PoseidonSponge::<F>::new(&params);
         Self { sponge }
->>>>>>> 56d266ab
     }
 
     fn absorb(&mut self, elems: &[F]) {
