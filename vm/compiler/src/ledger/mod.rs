--- conflicted
+++ resolved
@@ -151,6 +151,10 @@
             bail!("Genesis block already exists in the ledger.");
         }
 
+        // Load the coinbase puzzle proving and verifying key.
+        let (coinbase_puzzle_proving_key, coinbase_puzzle_verifying_key) = CoinbasePuzzle::<N>::load()
+            .map(|(proving_key, verifying_key)| (Arc::new(proving_key), Arc::new(verifying_key)))?;
+
         // Initialize the ledger.
         let mut ledger = Self {
             current_hash: Default::default(),
@@ -164,6 +168,9 @@
             validators: [(address, ())].into_iter().collect(),
             vm,
             memory_pool: Default::default(),
+            coinbase_puzzle_proving_key,
+            coinbase_puzzle_verifying_key,
+            prover_puzzle_memory_pool: Default::default(),
         };
 
         // Add the genesis block.
@@ -251,52 +258,6 @@
         Ok(ledger)
     }
 
-<<<<<<< HEAD
-    /// Initializes a new instance of `Ledger` with the given genesis block.
-    pub fn new_with_genesis(genesis: &Block<N>, address: Address<N>) -> Result<Self> {
-        // Initialize the block store.
-        let blocks = BlockStore::<N, B>::open()?;
-        // Initialize the program store.
-        let store = ProgramStore::<N, P>::open()?;
-        // Initialize a new VM.
-        let vm = VM::new(store)?;
-
-        // Ensure that a genesis block doesn't already exist in the block store.
-        if blocks.contains_block_height(0)? {
-            bail!("Genesis block already exists in the ledger.");
-        }
-
-        // Load the coinbase puzzle proving and verifying key.
-        let (coinbase_puzzle_proving_key, coinbase_puzzle_verifying_key) = CoinbasePuzzle::<N>::load()
-            .map(|(proving_key, verifying_key)| (Arc::new(proving_key), Arc::new(verifying_key)))?;
-
-        // Initialize the ledger.
-        let mut ledger = Self {
-            current_hash: Default::default(),
-            current_height: 0,
-            current_round: 0,
-            block_tree: N::merkle_tree_bhp(&[])?,
-            transactions: blocks.transaction_store().clone(),
-            transitions: blocks.transition_store().clone(),
-            blocks,
-            // TODO (howardwu): Update this to retrieve from a validators store.
-            validators: [(address, ())].into_iter().collect(),
-            vm,
-            memory_pool: Default::default(),
-            coinbase_puzzle_proving_key,
-            coinbase_puzzle_verifying_key,
-            prover_puzzle_memory_pool: Default::default(),
-        };
-
-        // Add the genesis block.
-        ledger.add_next_block(genesis)?;
-
-        // Return the ledger.
-        Ok(ledger)
-    }
-
-=======
->>>>>>> 3017c96b
     /// Returns the VM.
     pub fn vm(&self) -> &VM<N, P> {
         &self.vm
